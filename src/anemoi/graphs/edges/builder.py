--- conflicted
+++ resolved
@@ -1,5 +1,3 @@
-<<<<<<< HEAD
-=======
 # (C) Copyright 2024 Anemoi contributors.
 #
 # This software is licensed under the terms of the Apache Licence Version 2.0
@@ -9,7 +7,6 @@
 # granted to it by virtue of its status as an intergovernmental organisation
 # nor does it submit to any jurisdiction.
 
->>>>>>> 009744eb
 from __future__ import annotations
 
 import logging
@@ -27,12 +24,6 @@
 from torch_geometric.data.storage import NodeStorage
 
 from anemoi.graphs import EARTH_RADIUS
-<<<<<<< HEAD
-from anemoi.graphs.generate import hexagonal
-from anemoi.graphs.generate import icosahedral
-from anemoi.graphs.nodes.builder import HexNodes
-from anemoi.graphs.nodes.builder import TriNodes
-=======
 from anemoi.graphs.generate import hex_icosahedron
 from anemoi.graphs.generate import tri_icosahedron
 from anemoi.graphs.generate.masks import KNNAreaMaskBuilder
@@ -41,7 +32,6 @@
 from anemoi.graphs.nodes.builders.from_refined_icosahedron import LimitedAreaTriNodes
 from anemoi.graphs.nodes.builders.from_refined_icosahedron import StretchedTriNodes
 from anemoi.graphs.nodes.builders.from_refined_icosahedron import TriNodes
->>>>>>> 009744eb
 from anemoi.graphs.utils import get_grid_reference_distance
 
 LOGGER = logging.getLogger(__name__)
@@ -278,13 +268,10 @@
         The name of the target nodes.
     cutoff_factor : float
         Factor to multiply the grid reference distance to get the cut-off radius.
-<<<<<<< HEAD
-=======
     source_mask_attr_name : str | None
         The name of the source mask attribute to filter edge connections.
     target_mask_attr_name : str | None
         The name of the target mask attribute to filter edge connections.
->>>>>>> 009744eb
 
     Methods
     -------
@@ -309,11 +296,7 @@
         assert cutoff_factor > 0, "Cutoff factor must be positive"
         self.cutoff_factor = cutoff_factor
 
-<<<<<<< HEAD
-    def get_cutoff_radius(self, graph: HeteroData, mask_attr: torch.Tensor | None = None):
-=======
     def get_cutoff_radius(self, graph: HeteroData, mask_attr: torch.Tensor | None = None) -> float:
->>>>>>> 009744eb
         """Compute the cut-off radius.
 
         The cut-off radius is computed as the product of the target nodes
@@ -366,17 +349,12 @@
         )
 
         nearest_neighbour = NearestNeighbors(metric="haversine", n_jobs=4)
-<<<<<<< HEAD
-        nearest_neighbour.fit(source_nodes.x)
-        adj_matrix = nearest_neighbour.radius_neighbors_graph(target_nodes.x, radius=self.radius).tocoo()
-=======
         nearest_neighbour.fit(source_coords)
         adj_matrix = nearest_neighbour.radius_neighbors_graph(target_coords, radius=self.radius).tocoo()
 
         # Post-process the adjacency matrix. Add masked nodes.
         adj_matrix = self.undo_masking(adj_matrix, source_nodes, target_nodes)
 
->>>>>>> 009744eb
         return adj_matrix
 
 
@@ -403,70 +381,14 @@
         Update the graph with the edges.
     """
 
-<<<<<<< HEAD
-    def __init__(self, source_name: str, target_name: str, x_hops: int):
-=======
     VALID_NODES = [TriNodes, HexNodes, LimitedAreaTriNodes, LimitedAreaHexNodes, StretchedTriNodes]
 
     def __init__(self, source_name: str, target_name: str, x_hops: int, **kwargs):
->>>>>>> 009744eb
         super().__init__(source_name, target_name)
         assert source_name == target_name, f"{self.__class__.__name__} requires source and target nodes to be the same."
         assert isinstance(x_hops, int), "Number of x_hops must be an integer"
         assert x_hops > 0, "Number of x_hops must be positive"
         self.x_hops = x_hops
-<<<<<<< HEAD
-
-    def adjacency_from_tri_nodes(self, source_nodes: NodeStorage):
-        source_nodes["_nx_graph"] = icosahedral.add_edges_to_nx_graph(
-            source_nodes["_nx_graph"],
-            resolutions=source_nodes["_resolutions"],
-            x_hops=self.x_hops,
-        )  # HeteroData refuses to accept None
-
-        adjmat = nx.to_scipy_sparse_array(
-            source_nodes["_nx_graph"], nodelist=list(range(len(source_nodes["_nx_graph"]))), format="coo"
-        )
-        return adjmat
-
-    def adjacency_from_hex_nodes(self, source_nodes: NodeStorage):
-
-        source_nodes["_nx_graph"] = hexagonal.add_edges_to_nx_graph(
-            source_nodes["_nx_graph"],
-            resolutions=source_nodes["_resolutions"],
-            x_hops=self.x_hops,
-        )
-
-        adjmat = nx.to_scipy_sparse_array(source_nodes["_nx_graph"], format="coo")
-        return adjmat
-
-    def get_adjacency_matrix(self, source_nodes: NodeStorage, target_nodes: NodeStorage):
-        if self.node_type == TriNodes.__name__:
-            adjmat = self.adjacency_from_tri_nodes(source_nodes)
-        elif self.node_type == HexNodes.__name__:
-            adjmat = self.adjacency_from_hex_nodes(source_nodes)
-        else:
-            raise ValueError(f"Invalid node type {self.node_type}")
-
-        adjmat = self.post_process_adjmat(source_nodes, adjmat)
-
-        return adjmat
-
-    def post_process_adjmat(self, nodes: NodeStorage, adjmat):
-        graph_sorted = {node_pos: i for i, node_pos in enumerate(nodes["_node_ordering"])}
-        sort_func = np.vectorize(graph_sorted.get)
-        adjmat.row = sort_func(adjmat.row)
-        adjmat.col = sort_func(adjmat.col)
-        return adjmat
-
-    def update_graph(self, graph: HeteroData, attrs_config: DotDict | None = None) -> HeteroData:
-        assert (
-            graph[self.source_name].node_type == TriNodes.__name__
-            or graph[self.source_name].node_type == HexNodes.__name__
-        ), f"{self.__class__.__name__} requires {TriNodes.__name__} or {HexNodes.__name__}."
-
-        self.node_type = graph[self.source_name].node_type
-=======
         self.node_type = None
 
     def add_edges_from_tri_nodes(self, nodes: NodeStorage) -> NodeStorage:
@@ -520,6 +442,5 @@
         assert (
             self.node_type in valid_node_names
         ), f"{self.__class__.__name__} requires {','.join(valid_node_names)} nodes."
->>>>>>> 009744eb
 
         return super().update_graph(graph, attrs_config)