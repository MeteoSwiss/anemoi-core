# (C) Copyright 2024 Anemoi contributors.
#
# This software is licensed under the terms of the Apache Licence Version 2.0
# which can be obtained at http://www.apache.org/licenses/LICENSE-2.0.
#
# In applying this licence, ECMWF does not waive the privileges and immunities
# granted to it by virtue of its status as an intergovernmental organisation
# nor does it submit to any jurisdiction.


from __future__ import annotations

import datetime
import logging
import os
from functools import cached_property
from pathlib import Path
from typing import TYPE_CHECKING

import hydra
import numpy as np
import pytorch_lightning as pl
import torch
from anemoi.utils.provenance import gather_provenance_info
from omegaconf import DictConfig
from omegaconf import OmegaConf
from pytorch_lightning.profilers import PyTorchProfiler
from pytorch_lightning.utilities.rank_zero import rank_zero_only

from anemoi.training.data.datamodule import AnemoiDatasetsDataModule
from anemoi.training.diagnostics.callbacks import get_callbacks
from anemoi.training.diagnostics.logger import get_mlflow_logger
from anemoi.training.diagnostics.logger import get_tensorboard_logger
from anemoi.training.diagnostics.logger import get_wandb_logger
from anemoi.training.distributed.strategy import DDPGroupStrategy
from anemoi.training.train.forecaster import GraphForecaster
from anemoi.training.utils.jsonify import map_config_to_primitives
from anemoi.training.utils.seeding import get_base_seed

if TYPE_CHECKING:
    from torch_geometric.data import HeteroData

LOGGER = logging.getLogger(__name__)

class AnemoiTrainer:
    """Utility class for training the model."""

    def __init__(self, config: DictConfig) -> None:
        """Initialize the Anemoi trainer.

        Parameters
        ----------
        config : DictConfig
            Config object from Hydra.

        """
        # Allow for lower internal precision of float32 matrix multiplications.
        # This can increase performance (and TensorCore usage, where available).
        torch.set_float32_matmul_precision("high")
        # Resolve the config to avoid shenanigans with lazy loading
        OmegaConf.resolve(config)
        self.config = config

        # Default to not warm-starting from a checkpoint
        self.start_from_checkpoint = (bool(self.config.training.run_id) or bool(self.config.training.fork_run_id)) and self.config.training.resume
        self.load_weights_only = config.training.load_weights_only
        self.parent_uuid = None

        self.config.training.run_id = self.run_id
        LOGGER.info("Run id: %s", self.config.training.run_id)

        # Get the server2server lineage
        self._get_server2server_lineage()

        # Update paths to contain the run ID
        self._update_paths()

        self._log_information()

    @cached_property
    def datamodule(self) -> AnemoiDatasetsDataModule:
        """DataModule instance and DataSets."""
        datamodule = AnemoiDatasetsDataModule(self.config)
        self.config.data.num_features = len(datamodule.ds_train.data.variables)
        LOGGER.info(
            f"Data has {len(datamodule.ds_train.data.variables)} variables: {datamodule.ds_train.data.variables}"
        )
        return datamodule

    @cached_property
    def data_indices(self) -> dict:
        """Returns a dictionary of data indices.

        This is used to slice the data.
        """
        return self.datamodule.data_indices

    @cached_property
    def initial_seed(self) -> int:
        """Initial seed for the RNG.

        This sets the same initial seed for all ranks. Ranks are re-seeded in the
        strategy to account for model communication groups.
        """
        initial_seed = get_base_seed()
        rnd_seed = pl.seed_everything(initial_seed, workers=True)
        np_rng = np.random.default_rng(rnd_seed)
        (torch.rand(1), np_rng.random())
        LOGGER.debug(
            "Initial seed: Rank %d, initial seed %d, running with random seed: %d",
            int(os.environ.get("SLURM_PROCID", "0")),
            initial_seed,
            rnd_seed,
        )
        return initial_seed

    @cached_property
    def graph_data(self) -> HeteroData:
        """Graph data.

        Creates the graph in all workers.
        """
        graph_filename = Path(
            self.config.hardware.paths.graph,
            self.config.hardware.files.graph,
        )

        if graph_filename.exists() and not self.config.graph.overwrite:
            LOGGER.info("Loading graph data from %s", graph_filename)
            return torch.load(graph_filename)

        from anemoi.graphs.create import GraphCreator

        return GraphCreator(config=self.config.graph).create(
            save_path=graph_filename,
            overwrite=self.config.graph.overwrite,
        )

    @cached_property
    def model(self) -> GraphForecaster:
        """Provide the model instance."""
        kwargs = {
            "config": self.config,
            "data_indices": self.data_indices,
            "graph_data": self.graph_data,
            "metadata": self.metadata,
            "statistics": self.datamodule.statistics,
        }
        if self.load_weights_only:
            LOGGER.info("Restoring only model weights from %s", self.last_checkpoint)
            return GraphForecaster.load_from_checkpoint(self.last_checkpoint, **kwargs, strict=False)

        return GraphForecaster(**kwargs)

    @rank_zero_only
    def _get_mlflow_run_id(self) -> str:
        run_id = self.mlflow_logger.run_id
        # for resumed runs or offline runs logging this can be useful
        LOGGER.info("Mlflow Run id: %s", run_id)
        return run_id

    @cached_property
    def run_id(self) -> str:
        """Unique identifier for the current run."""
        if self.config.training.run_id and not self.config.training.fork_run_id:
            # Return the provided run ID - reuse run_id if resuming run
            return self.config.training.run_id

        if self.config.diagnostics.log.mlflow.enabled:
            # if using mlflow with a new run get the run_id from mlflow
            return self._get_mlflow_run_id()

        # Generate a random UUID
        import uuid

        return str(uuid.uuid4())

    @cached_property
    def wandb_logger(self) -> pl.loggers.WandbLogger:
        """WandB logger."""
        return get_wandb_logger(self.config, self.model)

    @cached_property
    def mlflow_logger(self) -> pl.loggers.MLFlowLogger:
        """Mlflow logger."""
        return get_mlflow_logger(self.config)

    @cached_property
    def tensorboard_logger(self) -> pl.loggers.TensorBoardLogger:
        """TensorBoard logger."""
        return get_tensorboard_logger(self.config)

    @cached_property
    def last_checkpoint(self) -> str | None:
        """Path to the last checkpoint."""
        if not self.start_from_checkpoint:
            return None

        fork_id = self.fork_run_server2server or self.config.training.fork_run_id
        checkpoint = Path(
            self.config.hardware.paths.checkpoints.parent,
            fork_id or self.lineage_run,
            self.config.hardware.files.warm_start or "transfer.ckpt" or "last.ckpt",
        )
        
        # Check if the last checkpoint exists
        if Path(checkpoint).exists():
            LOGGER.info("Resuming training from last checkpoint: %s", checkpoint)
            return checkpoint

        if rank_zero_only.rank == 0:
            msg = "Could not find last checkpoint: %s", checkpoint
            raise RuntimeError(msg)

        return None

    @cached_property
    def callbacks(self) -> list[pl.callbacks.Callback]:
        return get_callbacks(self.config)

    @cached_property
    def metadata(self) -> dict:
        """Metadata and provenance information."""
        return map_config_to_primitives(
            {
                "version": "1.0",
                "config": self.config,
                "seed": self.initial_seed,
                "run_id": self.run_id,
                "dataset": self.datamodule.metadata,
                "data_indices": self.datamodule.data_indices,
                "provenance_training": gather_provenance_info(),
                "timestamp": datetime.datetime.now(tz=datetime.timezone.utc),
            },
        )

    @cached_property
    def profiler(self) -> PyTorchProfiler | None:
        """Returns a pytorch profiler object, if profiling is enabled."""
        if self.config.diagnostics.profiler:
            assert (
                self.config.diagnostics.log.tensorboard.enabled
            ), "Tensorboard logging must be enabled when profiling! Check your job config."
            return PyTorchProfiler(
                dirpath=self.config.hardware.paths.logs.tensorboard,
                filename="anemoi-profiler",
                export_to_chrome=False,
                # profiler-specific keywords
                activities=[
                    # torch.profiler.ProfilerActivity.CPU,  # this is memory-hungry
                    torch.profiler.ProfilerActivity.CUDA,
                ],
                schedule=torch.profiler.schedule(wait=1, warmup=1, active=3, repeat=2),
                on_trace_ready=torch.profiler.tensorboard_trace_handler(
                    dir_name=self.config.hardware.paths.logs.tensorboard,
                ),
                profile_memory=True,
                record_shapes=True,
                with_stack=True,
            )
        return None

    @cached_property
    def loggers(self) -> list:
        loggers = []
        if self.config.diagnostics.log.wandb.enabled:
            LOGGER.info("W&B logger enabled")
            loggers.append(self.wandb_logger)
        if self.config.diagnostics.log.tensorboard.enabled:
            LOGGER.info("TensorBoard logger enabled")
            loggers.append(self.tensorboard_logger)
        if self.config.diagnostics.log.mlflow.enabled:
            LOGGER.info("MLFlow logger enabled")
            loggers.append(self.mlflow_logger)
        return loggers

    @cached_property
    def accelerator(self) -> str:
        assert self.config.hardware.accelerator in {
            "auto",
            "cpu",
            "gpu",
            "cuda",
            "tpu",
        }, f"Invalid accelerator ({self.config.hardware.accelerator}) in hardware config."
        if self.config.hardware.accelerator == "cpu":
            LOGGER.info("WARNING: Accelerator set to CPU, this should only be used for debugging.")
        return self.config.hardware.accelerator

    def _log_information(self) -> None:
        # Log number of variables (features)
        num_fc_features = len(self.datamodule.ds_train.data.variables) - len(self.config.data.forcing)
        LOGGER.debug("Total number of prognostic variables: %d", num_fc_features)
        LOGGER.debug("Total number of auxiliary variables: %d", len(self.config.data.forcing))

        # Log learning rate multiplier when running single-node, multi-GPU and/or multi-node
        total_number_of_model_instances = int(
            self.config.hardware.num_nodes
            * self.config.hardware.num_gpus_per_node
            / self.config.hardware.num_gpus_per_model
        )

        LOGGER.debug(
            "Total GPU count / model group size: %d - NB: the learning rate will be scaled by this factor!",
            total_number_of_model_instances,
        )
        LOGGER.debug("Effective learning rate: %.3e", total_number_of_model_instances * self.config.training.lr.rate)
        LOGGER.debug("Rollout window length: %d", self.config.training.rollout.start)

        if self.config.training.max_epochs is not None and self.config.training.max_steps not in (None, -1):
            LOGGER.info(
                "Training limits: max_epochs=%d, max_steps=%d. "
                "Training will stop when either limit is reached first. "
                "Learning rate scheduler will run for %d steps.",
                self.config.training.max_epochs,
                self.config.training.max_steps,
                self.config.training.lr.iterations,
            )

    def _get_server2server_lineage(self) -> None:
        """Get the server2server lineage."""
        self.parent_run_server2server = None
        self.fork_run_server2server = None
        if self.config.diagnostics.log.mlflow.enabled:
            self.parent_run_server2server = self.mlflow_logger._parent_run_server2server
            LOGGER.info("Parent run server2server: %s", self.parent_run_server2server)
            self.fork_run_server2server = self.mlflow_logger._fork_run_server2server
            LOGGER.info("Fork run server2server: %s", self.fork_run_server2server)

    def _update_paths(self) -> None:
        """Update the paths in the configuration."""
        self.lineage_run = None
        if self.run_id:  # when using mlflow only rank0 will have a run_id except when resuming runs
            # Multi-gpu new runs or forked runs - only rank 0
            # Multi-gpu resumed runs - all ranks
            self.lineage_run = self.parent_run_server2server or self.run_id
            self.config.hardware.paths.checkpoints = Path(self.config.hardware.paths.checkpoints, self.lineage_run)
            self.config.hardware.paths.plots = Path(self.config.hardware.paths.plots, self.lineage_run)
        elif self.config.training.fork_run_id:
            # WHEN USING MANY NODES/GPUS
            self.lineage_run = self.parent_run_server2server or self.config.training.fork_run_id
            # Only rank non zero in the forked run will go here
            self.config.hardware.paths.checkpoints = Path(self.config.hardware.paths.checkpoints, self.lineage_run)

        LOGGER.info("Checkpoints path: %s", self.config.hardware.paths.checkpoints)
        LOGGER.info("Plots path: %s", self.config.hardware.paths.plots)

    @cached_property
    def strategy(self) -> DDPGroupStrategy:
        """Training strategy."""
        return DDPGroupStrategy(
            self.config.hardware.num_gpus_per_model,
            static_graph=not self.config.training.accum_grad_batches > 1,
        )

    def train(self) -> None:
        """Training entry point."""
        
        print('Setting up trainer..')

        trainer = pl.Trainer(
            accelerator=self.accelerator,
            callbacks=self.callbacks,
            deterministic=self.config.training.deterministic,
            detect_anomaly=self.config.diagnostics.debug.anomaly_detection,
            strategy=self.strategy,
            devices=self.config.hardware.num_gpus_per_node,
            num_nodes=self.config.hardware.num_nodes,
            precision=self.config.training.precision,
            max_epochs=self.config.training.max_epochs,
            max_steps=self.config.training.max_steps or -1,
            logger=self.loggers,
            log_every_n_steps=self.config.diagnostics.log.interval,
            # run a fixed no of batches per epoch (helpful when debugging)
            limit_train_batches=self.config.dataloader.limit_batches.training,
            limit_val_batches=self.config.dataloader.limit_batches.validation,
<<<<<<< HEAD
            num_sanity_val_steps=0,
=======
            num_sanity_val_steps=self.config.training.num_sanity_val_steps,
>>>>>>> 135eac5c
            accumulate_grad_batches=self.config.training.accum_grad_batches,
            gradient_clip_val=self.config.training.gradient_clip.val,
            gradient_clip_algorithm=self.config.training.gradient_clip.algorithm,
            # we have our own DDP-compliant sampler logic baked into the dataset
            use_distributed_sampler=False,
            profiler=self.profiler,
            enable_progress_bar=self.config.diagnostics.enable_progress_bar,
        )

        print('Starting training..')

        trainer.fit(
            self.model,
            datamodule=self.datamodule,
            ckpt_path=None if self.load_weights_only else self.last_checkpoint,
        )

        if self.config.diagnostics.print_memory_summary:
            LOGGER.debug("memory summary: %s", torch.cuda.memory_summary())

        LOGGER.debug("---- DONE. ----")


@hydra.main(version_base=None, config_path="../config", config_name="config")
def main(config: DictConfig) -> None:
    trainer = AnemoiTrainer(config)
    trainer.train()


if __name__ == "__main__":
    main()<|MERGE_RESOLUTION|>--- conflicted
+++ resolved
@@ -374,11 +374,7 @@
             # run a fixed no of batches per epoch (helpful when debugging)
             limit_train_batches=self.config.dataloader.limit_batches.training,
             limit_val_batches=self.config.dataloader.limit_batches.validation,
-<<<<<<< HEAD
-            num_sanity_val_steps=0,
-=======
             num_sanity_val_steps=self.config.training.num_sanity_val_steps,
->>>>>>> 135eac5c
             accumulate_grad_batches=self.config.training.accum_grad_batches,
             gradient_clip_val=self.config.training.gradient_clip.val,
             gradient_clip_algorithm=self.config.training.gradient_clip.algorithm,
