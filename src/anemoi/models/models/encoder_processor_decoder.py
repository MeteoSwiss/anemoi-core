# (C) Copyright 2024 Anemoi contributors.
#
# This software is licensed under the terms of the Apache Licence Version 2.0
# which can be obtained at http://www.apache.org/licenses/LICENSE-2.0.
#
# In applying this licence, ECMWF does not waive the privileges and immunities
# granted to it by virtue of its status as an intergovernmental organisation
# nor does it submit to any jurisdiction.


import logging
from typing import Optional

import einops
import torch
from anemoi.utils.config import DotDict
from hydra.utils import instantiate
from torch import Tensor
from torch import nn
from torch.distributed.distributed_c10d import ProcessGroup
from torch.utils.checkpoint import checkpoint
from torch_geometric.data import HeteroData

from anemoi.models.distributed.shapes import get_shape_shards
from anemoi.models.layers.graph import NamedNodesAttributes

LOGGER = logging.getLogger(__name__)


class AnemoiModelEncProcDec(nn.Module):
    """Message passing graph neural network."""

    def __init__(
        self,
        *,
        model_config: DotDict,
        data_indices: dict,
        graph_data: HeteroData,
        lam_index: int = None 
    ) -> None:
        """Initializes the graph neural network.

        Parameters
        ----------
        model_config : DotDict
            Model configuration
        data_indices : dict
            Data indices
        graph_data : HeteroData
            Graph definition
        """
        super().__init__()

        self._graph_data = graph_data
        self._graph_name_data = model_config.graph.data
        self._graph_name_hidden = model_config.graph.hidden

        self._calculate_shapes_and_indices(data_indices)
        self._assert_matching_indices(data_indices)
        self.data_indices = data_indices

        self.multi_step = model_config.training.multistep_input
        self.num_channels = model_config.model.num_channels

        self.node_attributes = NamedNodesAttributes(model_config.model.trainable_parameters.hidden, self._graph_data)

        input_dim = self.multi_step * self.num_input_channels + self.node_attributes.attr_ndims[self._graph_name_data]

        # Encoder data -> hidden
        self.encoder = instantiate(
            model_config.model.encoder,
            in_channels_src=input_dim,
            in_channels_dst=self.node_attributes.attr_ndims[self._graph_name_hidden],
            hidden_dim=self.num_channels,
            sub_graph=self._graph_data[(self._graph_name_data, "to", self._graph_name_hidden)],
            src_grid_size=self.node_attributes.num_nodes[self._graph_name_data],
            dst_grid_size=self.node_attributes.num_nodes[self._graph_name_hidden],
        )

        # Processor hidden -> hidden
        self.processor = instantiate(
            model_config.model.processor,
            num_channels=self.num_channels,
            sub_graph=self._graph_data[(self._graph_name_hidden, "to", self._graph_name_hidden)],
            src_grid_size=self.node_attributes.num_nodes[self._graph_name_hidden],
            dst_grid_size=self.node_attributes.num_nodes[self._graph_name_hidden],
        )

        # Decoder hidden -> data
        self.decoder = instantiate(
            model_config.model.decoder,
            in_channels_src=self.num_channels,
            in_channels_dst=input_dim,
            hidden_dim=self.num_channels,
            out_channels_dst=self.num_output_channels,
            sub_graph=self._graph_data[(self._graph_name_hidden, "to", self._graph_name_data)],
            src_grid_size=self.node_attributes.num_nodes[self._graph_name_hidden],
            dst_grid_size=self.node_attributes.num_nodes[self._graph_name_data],
        )

        # Instantiation of model output bounding functions (e.g., to ensure outputs like TP are positive definite)
        self.boundings = nn.ModuleList(
            [
                instantiate(cfg, name_to_index=self.data_indices.internal_model.output.name_to_index)
                for cfg in getattr(model_config.model, "bounding", [])
            ]
        )

    def _calculate_shapes_and_indices(self, data_indices: dict) -> None:
        self.num_input_channels = len(data_indices.internal_model.input)
        self.num_output_channels = len(data_indices.internal_model.output)
        self._internal_input_idx = data_indices.internal_model.input.prognostic
        self._internal_output_idx = data_indices.internal_model.output.prognostic

    def _assert_matching_indices(self, data_indices: dict) -> None:

        assert len(self._internal_output_idx) == len(data_indices.internal_model.output.full) - len(
            data_indices.internal_model.output.diagnostic
        ), (
            f"Mismatch between the internal data indices ({len(self._internal_output_idx)}) and "
            f"the internal output indices excluding diagnostic variables "
            f"({len(data_indices.internal_model.output.full) - len(data_indices.internal_model.output.diagnostic)})",
        )
        assert len(self._internal_input_idx) == len(
            self._internal_output_idx,
        ), f"Internal model indices must match {self._internal_input_idx} != {self._internal_output_idx}"

    def _run_mapper(
        self,
        mapper: nn.Module,
        data: tuple[Tensor],
        batch_size: int,
        shard_shapes: tuple[tuple[int, int], tuple[int, int]],
        model_comm_group: Optional[ProcessGroup] = None,
        use_reentrant: bool = False,
    ) -> Tensor:
        """Run mapper with activation checkpoint.

        Parameters
        ----------
        mapper : nn.Module
            Which processor to use
        data : tuple[Tensor]
            tuple of data to pass in
        batch_size: int,
            Batch size
        shard_shapes : tuple[tuple[int, int], tuple[int, int]]
            Shard shapes for the data
        model_comm_group : ProcessGroup
            model communication group, specifies which GPUs work together
            in one model instance
        use_reentrant : bool, optional
            Use reentrant, by default False

        Returns
        -------
        Tensor
            Mapped data
        """
        return checkpoint(
            mapper,
            data,
            batch_size=batch_size,
            shard_shapes=shard_shapes,
            model_comm_group=model_comm_group,
            use_reentrant=use_reentrant,
        )

    def forward(self, x: Tensor, model_comm_group: Optional[ProcessGroup] = None) -> Tensor:
        batch_size = x.shape[0]
        ensemble_size = x.shape[2]

        # add data positional info (lat/lon)
        x_data_latent = torch.cat(
            (
                einops.rearrange(x, "batch time ensemble grid vars -> (batch ensemble grid) (time vars)"),
                self.node_attributes(self._graph_name_data, batch_size=batch_size),
            ),
            dim=-1,  # feature dimension
        )

        x_hidden_latent = self.node_attributes(self._graph_name_hidden, batch_size=batch_size)

        # get shard shapes
        shard_shapes_data = get_shape_shards(x_data_latent, 0, model_comm_group)
        shard_shapes_hidden = get_shape_shards(x_hidden_latent, 0, model_comm_group)

        # Run encoder
        x_data_latent, x_latent = self._run_mapper(
            self.encoder,
            (x_data_latent, x_hidden_latent),
            batch_size=batch_size,
            shard_shapes=(shard_shapes_data, shard_shapes_hidden),
            model_comm_group=model_comm_group,
        )

        x_latent_proc = self.processor(
            x_latent,
            batch_size=batch_size,
            shard_shapes=shard_shapes_hidden,
            model_comm_group=model_comm_group,
        )

        # add skip connection (hidden -> hidden)
        x_latent_proc = x_latent_proc + x_latent

        # Run decoder
        x_out = self._run_mapper(
            self.decoder,
            (x_latent_proc, x_data_latent),
            batch_size=batch_size,
            shard_shapes=(shard_shapes_hidden, shard_shapes_data),
            model_comm_group=model_comm_group,
        )

        x_out = (
            einops.rearrange(
                x_out,
                "(batch ensemble grid) vars -> batch ensemble grid vars",
                batch=batch_size,
                ensemble=ensemble_size,
            )
            .to(dtype=x.dtype)
            .clone()
        )

        # residual connection (just for the prognostic variables)
        x_out[..., self._internal_output_idx] += x[:, -1, :, :, self._internal_input_idx]
<<<<<<< HEAD
        return x_out


class AnemoiModelCascadedEncProcDec(AnemoiModelEncProcDec):
    """Message passing graph neural network with double encoder, one for model levels and another for pressur levels"""

    def __init__(
        self,
        *,
        config: DotDict,
        data_indices: dict,
        graph_data: HeteroData,
        lam_index: int,
        global_shape: int,
    ) -> None:
        """Initializes the graph neural network.

        Parameters
        ----------
        config : DotDict
            Job configuration
        data_indices : dict
            Data indices
        graph_data : HeteroData
            Graph definition
        lam_index : int
            Index that separates lam data and global data in the input 
        """
        super().__init__(config, data_indices, graph_data)

        # Model level encoder
        self.lam_index = lam_index
        self.global_shape = global_shape

        # Define first encoder
        self.ml_encoder = nn.Sequential(nn.Linear(config.model.ml_features, config.model.pl_features), act_func = getattr(nn, config.model.activation))

        #Define decoder
        self.ml_decoder = nn.Sequential(nn.Linear(config.model.pl_features, config.model.ml_features), act_func = getattr(nn, config.model.activation))


    def _calculate_shapes_and_indices(self, data_indices: dict) -> None:
        self.num_input_channels = len(data_indices.model.input)
        self.num_output_channels = len(data_indices.model.output)
        self._internal_input_idx = data_indices.model.input.prognostic
        self._internal_output_idx = data_indices.model.output.prognostic

    def _assert_matching_indices(self, data_indices: dict) -> None:

        assert len(self._internal_output_idx) == len(data_indices.model.output.full) - len(
            data_indices.model.output.diagnostic
        ), (
            f"Mismatch between the internal data indices ({len(self._internal_output_idx)}) and the output indices excluding "
            f"diagnostic variables ({len(data_indices.model.output.full) - len(data_indices.model.output.diagnostic)})",
        )
        assert len(self._internal_input_idx) == len(
            self._internal_output_idx,
        ), f"Model indices must match {self._internal_input_idx} != {self._internal_output_idx}"

    def _define_tensor_sizes(self, config: DotDict) -> None:
        self._data_grid_size = self._graph_data[self._graph_name_data].num_nodes
        self._hidden_grid_size = self._graph_data[self._graph_name_hidden].num_nodes

        self.trainable_data_size = config.model.trainable_parameters.data
        self.trainable_hidden_size = config.model.trainable_parameters.hidden

    def _register_latlon(self, name: str, nodes: str) -> None:
        """Register lat/lon buffers.

        Parameters
        ----------
        name : str
            Name to store the lat-lon coordinates of the nodes.
        nodes : str
            Name of nodes to map
        """
        coords = self._graph_data[nodes].x
        sin_cos_coords = torch.cat([torch.sin(coords), torch.cos(coords)], dim=-1)
        self.register_buffer(f"latlons_{name}", sin_cos_coords, persistent=True)

    def _create_trainable_attributes(self) -> None:
        """Create all trainable attributes."""
        self.trainable_data = TrainableTensor(trainable_size=self.trainable_data_size, tensor_size=self._data_grid_size)
        self.trainable_hidden = TrainableTensor(
            trainable_size=self.trainable_hidden_size, tensor_size=self._hidden_grid_size
        )

    def _run_mapper(
        self,
        mapper: nn.Module,
        data: tuple[Tensor],
        batch_size: int,
        shard_shapes: tuple[tuple[int, int], tuple[int, int]],
        model_comm_group: Optional[ProcessGroup] = None,
        use_reentrant: bool = False,
    ) -> Tensor:
        """Run mapper with activation checkpoint.

        Parameters
        ----------
        mapper : nn.Module
            Which processor to use
        data : tuple[Tensor]
            tuple of data to pass in
        batch_size: int,
            Batch size
        shard_shapes : tuple[tuple[int, int], tuple[int, int]]
            Shard shapes for the data
        model_comm_group : ProcessGroup
            model communication group, specifies which GPUs work together
            in one model instance
        use_reentrant : bool, optional
            Use reentrant, by default False

        Returns
        -------
        Tensor
            Mapped data
        """
        return checkpoint(
            mapper,
            data,
            batch_size=batch_size,
            shard_shapes=shard_shapes,
            model_comm_group=model_comm_group,
            use_reentrant=use_reentrant,
        )

    def forward(self, x: Tensor, model_comm_group: Optional[ProcessGroup] = None) -> Tensor:
        batch_size = x.shape[0]
        ensemble_size = x.shape[2]
        grid_size = x.shape[3]
        vars_size = x.shape[4]

        # Map ml to pl
        lam_data = x[:,:,:,:self.lam_index, :]
        lam_data = einops.rearrange(lam_data, "batch time ensemble grid vars -> batch (time ensemble grid) vars")
        mapped_lam_data = self.ml_encoder(lam_data)
        mapped_lam_data = einops.rearrange(mapped_lam_data, 
                                           " batch (time ensemble grid) vars -> batch time ensemble grid vars", 
                                           batch=batch_size,
                                           ensemble=ensemble_size
                                           )
        # Remove padding on original data
        x = x[:,:,:,:,:self.global_shape]
        # Insert mapped features
        x[:,:,:,:self.lam_index, :] = mapped_lam_data

        # add data positional info (lat/lon)
        x_data_latent = torch.cat(
            (
                einops.rearrange(x, "batch time ensemble grid vars -> (batch ensemble grid) (time vars)"),
                self.trainable_data(self.latlons_data, batch_size=batch_size),
            ),
            dim=-1,  # feature dimension
        )

        x_hidden_latent = self.trainable_hidden(self.latlons_hidden, batch_size=batch_size)

        # get shard shapes
        shard_shapes_data = get_shape_shards(x_data_latent, 0, model_comm_group)
        shard_shapes_hidden = get_shape_shards(x_hidden_latent, 0, model_comm_group)

        # Run encoder
        x_data_latent, x_latent = self._run_mapper(
            self.encoder,
            (x_data_latent, x_hidden_latent),
            batch_size=batch_size,
            shard_shapes=(shard_shapes_data, shard_shapes_hidden),
            model_comm_group=model_comm_group,
        )

        x_latent_proc = self.processor(
            x_latent,
            batch_size=batch_size,
            shard_shapes=shard_shapes_hidden,
            model_comm_group=model_comm_group,
        )

        # add skip connection (hidden -> hidden)
        x_latent_proc = x_latent_proc + x_latent

        # Run decoder
        x_out = self._run_mapper(
            self.decoder,
            (x_latent_proc, x_data_latent),
            batch_size=batch_size,
            shard_shapes=(shard_shapes_hidden, shard_shapes_data),
            model_comm_group=model_comm_group,
        )

        x_out = (
            einops.rearrange(
                x_out,
                "(batch ensemble grid) vars -> batch ensemble grid vars",
                batch=batch_size,
                ensemble=ensemble_size,
            )
            .to(dtype=x.dtype)
            .clone()
        )

        # Map pl back to ml
        lam_data = x_out[:,:,:self.lam_index, :]
        lam_data = einops.rearrange(lam_data, "batch ensemble grid vars -> batch (ensemble grid) vars")
        mapped_lam_data = self.ml_decoder(lam_data)
        mapped_lam_data = einops.rearrange(mapped_lam_data, 
                                           "batch (ensemble grid) vars -> batch ensemble grid vars", 
                                           batch=batch_size,
                                           ensemble=ensemble_size
                                           )
        # Add padding on output global data
        padded_out = torch.zeros([batch_size, ensemble_size, grid_size, vars_size], torch.float32).to(x_out.device)
        padded_out[:,:,:,:,:self.global_shape] = x_out
        # Insert mapped features
        padded_out[:,:,:,:self.lam_index, :] = mapped_lam_data

        # residual connection (just for the prognostic variables)
        padded_out[..., self._internal_output_idx] += x[:, -1, :, :, self._internal_input_idx]
        return padded_out


=======

        for bounding in self.boundings:
            # bounding performed in the order specified in the config file
            x_out = bounding(x_out)

        return x_out
>>>>>>> f58124ee
<|MERGE_RESOLUTION|>--- conflicted
+++ resolved
@@ -226,7 +226,11 @@
 
         # residual connection (just for the prognostic variables)
         x_out[..., self._internal_output_idx] += x[:, -1, :, :, self._internal_input_idx]
-<<<<<<< HEAD
+
+        for bounding in self.boundings:
+            # bounding performed in the order specified in the config file
+            x_out = bounding(x_out)
+
         return x_out
 
 
@@ -449,11 +453,3 @@
         return padded_out
 
 
-=======
-
-        for bounding in self.boundings:
-            # bounding performed in the order specified in the config file
-            x_out = bounding(x_out)
-
-        return x_out
->>>>>>> f58124ee
