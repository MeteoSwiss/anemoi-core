--- conflicted
+++ resolved
@@ -57,10 +57,7 @@
         statistics: dict,
         data_indices: dict,
         metadata: dict,
-<<<<<<< HEAD
-=======
         supporting_arrays: dict = None,
->>>>>>> 225315ea
     ) -> None:
 
         super().__init__()
